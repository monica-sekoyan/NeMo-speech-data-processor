# Copyright (c) 2024, NVIDIA CORPORATION.  All rights reserved.
#
# Licensed under the Apache License, Version 2.0 (the "License");
# you may not use this file except in compliance with the License.
# You may obtain a copy of the License at
#
#     http://www.apache.org/licenses/LICENSE-2.0
#
# Unless required by applicable law or agreed to in writing, software
# distributed under the License is distributed on an "AS IS" BASIS,
# WITHOUT WARRANTIES OR CONDITIONS OF ANY KIND, either express or implied.
# See the License for the specific language governing permissions and
# limitations under the License.

import json
import os
import shutil
import tarfile
from functools import partial
from pathlib import Path
from typing import Callable
from unittest import mock

import pytest
from omegaconf import OmegaConf

import sdp.processors.datasets.coraal.create_initial_manifest as coraal_processor
from sdp.run_processors import run_processors
from sdp.utils.common import extract_tar_with_strip_components

DATASET_CONFIGS_ROOT = Path(__file__).parents[1] / "dataset_configs"


def data_check_fn_mls(raw_data_dir: str, language: str) -> None:
    """Raises error if do not find expected data"""
    expected_file = Path(raw_data_dir) / f"mls_{language}.tar.gz"
    if not expected_file.exists():
        raise ValueError(f"No such file {str(expected_file)}")


def data_check_fn_mcv(raw_data_dir: str, archive_file_stem: str) -> None:
    """Raises error if do not find expected data"""
    expected_file = Path(raw_data_dir) / f"{archive_file_stem}.tar.gz"
    if not expected_file.exists():
        raise ValueError(f"No such file {str(expected_file)}")


def data_check_fn_slr140(raw_data_dir: str) -> None:
    """Raises error if do not find expected data.

    Will also extract the archive as initial processor expects extracted data.
    """
    tgt_dir = Path(raw_data_dir)

    expected_file = Path(raw_data_dir) / f"slr140_kk.tar.gz"
    if not expected_file.exists():
        raise ValueError(f"No such file {str(expected_file)}")

    extract_tar_with_strip_components(expected_file, tgt_dir, strip_components=1)


def data_check_fn_slr102(raw_data_dir: str) -> None:
    """Raises error if do not find expected data.

    Will also extract the archive as initial processor expects extracted data.
    """
    tgt_dir = Path(raw_data_dir)

    expected_file = Path(raw_data_dir) / f"slr102_kk.tar.gz"
    if not expected_file.exists():
        raise ValueError(f"No such file {str(expected_file)}")


def data_check_fn_ksc2(raw_data_dir: str) -> None:
    """Raises error if do not find expected data.

    Will also extract the archive as initial processor expects extracted data.
    """
    tgt_dir = Path(raw_data_dir)

    expected_file = Path(raw_data_dir) / f"ksc2_kk.tar.gz"
    if not expected_file.exists():
        raise ValueError(f"No such file {str(expected_file)}")


def data_check_fn_voxpopuli(raw_data_dir: str) -> None:
    """Raises error if do not find expected data.

    Will also extract the archive as initial processor expects extracted data.
    """
    if (Path(raw_data_dir) / "transcribed_data").exists():
        return

    expected_file = Path(raw_data_dir) / "transcribed_data.tar.gz"
    if not expected_file.exists():
        raise ValueError(f"No such file {str(expected_file)}")

    with tarfile.open(Path(raw_data_dir) / "transcribed_data.tar.gz", 'r:gz') as tar:
        tar.extractall(path=raw_data_dir)


def data_check_fn_librispeech(raw_data_dir: str) -> None:
    expected_file = Path(raw_data_dir) / "dev-clean.tar.gz"
    if expected_file.exists():
        return
    else:
        raise ValueError(f"No such file {str(expected_file)} at {str(raw_data_dir)}")


# using Mock so coraal_processor will only try to use the files listed.
# To reduce the amount of storage required by the test data, the S3 bucket contains
# modified versions of LES_audio_part01_2021.07.tar.gz and
# LES_textfiles_2021.07.tar.gz which only contain data from 2 recordings
coraal_processor.get_coraal_url_list = mock.Mock(
    return_value=[
        'http://lingtools.uoregon.edu/coraal/les/2021.07/LES_metadata_2021.07.txt',
        'http://lingtools.uoregon.edu/coraal/les/2021.07/LES_audio_part01_2021.07.tar.gz',
        'http://lingtools.uoregon.edu/coraal/les/2021.07/LES_textfiles_2021.07.tar.gz',
    ]
)


def get_test_cases():
    """Returns paths, and data check fn for all configs that we want to test."""

    return [
        (f"{DATASET_CONFIGS_ROOT}/spanish/mls/config.yaml", partial(data_check_fn_mls, language="spanish")),
        # above one is without p&c, but it's also important to check p&c version as it's substantially different
        (f"{DATASET_CONFIGS_ROOT}/italian/mls/config.yaml", partial(data_check_fn_mls, language="italian")),
        (
            f"{DATASET_CONFIGS_ROOT}/spanish_pc/mcv12/config.yaml",
            partial(data_check_fn_mcv, archive_file_stem="cv-corpus-12.0-2022-12-07-es"),
        ),
        (f"{DATASET_CONFIGS_ROOT}/italian/voxpopuli/config.yaml", data_check_fn_voxpopuli),
        # audio will be downloaded on the fly, so nothing to check here
        (f"{DATASET_CONFIGS_ROOT}/english/slr83/config.yaml", lambda raw_data_dir: True),
        # audio will be downloaded on the fly from a subset of files.
        # No checks, but need to mock the url list function (done above)
        (f"{DATASET_CONFIGS_ROOT}/english/coraal/config.yaml", lambda raw_data_dir: True),
        (f"{DATASET_CONFIGS_ROOT}/armenian/text_mcv/config.yaml", lambda raw_data_dir: True),
        (f"{DATASET_CONFIGS_ROOT}/armenian/audio_books/config.yaml", lambda raw_data_dir: True),
<<<<<<< HEAD
        (f"{DATASET_CONFIGS_ROOT}/kazakh/mcv/config.yaml", partial(data_check_fn_mcv, archive_file_stem="mcv_kk")),
        (f"{DATASET_CONFIGS_ROOT}/kazakh/slr140/config.yaml", data_check_fn_slr140),
        (f"{DATASET_CONFIGS_ROOT}/kazakh/slr102/config.yaml", data_check_fn_slr102),
        (f"{DATASET_CONFIGS_ROOT}/kazakh/ksc2/config.yaml", data_check_fn_ksc2),
=======
        (f"{DATASET_CONFIGS_ROOT}/english/librispeech/config.yaml", data_check_fn_librispeech),
>>>>>>> e615fe65
    ]


def check_e2e_test_data() -> bool:
    """Checks if required environment variables are defined for e2e data.

    Either TEST_DATA_ROOT needs to be defined or both AWS_SECRET_KEY
    and AWS_ACCESS_KEY.
    """
    if os.getenv("TEST_DATA_ROOT"):
        return True
    if os.getenv("AWS_SECRET_KEY") and os.getenv("AWS_ACCESS_KEY"):
        return True
    return False


def get_e2e_test_data_path() -> str:
    """Returns path to e2e test data (downloading from AWS if necessary).

    In case of downloading from AWS, will create "test_data" folder in the
    current folder and set TEST_DATA_ROOT automatically (used by the sdp code
    to locate test data).
    """
    test_data_root = os.getenv("TEST_DATA_ROOT")
    if test_data_root:  # assume it's present locally
        return test_data_root

    import boto3

    s3_resource = boto3.resource(
        "s3",
        aws_access_key_id=os.getenv("AWS_ACCESS_KEY"),
        aws_secret_access_key=os.getenv("AWS_SECRET_KEY"),
    )
    bucket = s3_resource.Bucket("sdp-test-data")
    print("Downloading test data from s3")
    for obj in bucket.objects.all():
        if obj.key.endswith("/"):  # do not try to "download_file" on objects which are actually directories
            continue
        if not os.path.exists(os.path.dirname(obj.key)):
            os.makedirs(os.path.dirname(obj.key))
        bucket.download_file(obj.key, obj.key)
    print("Test data downloaded to 'test_data' folder.")
    os.environ["TEST_DATA_ROOT"] = os.path.abspath("test_data")

    return os.environ["TEST_DATA_ROOT"]


@pytest.mark.skipif(
    not check_e2e_test_data(),
    reason="Either TEST_DATA_ROOT needs to be defined or both AWS_SECRET_KEY "
    "and AWS_ACCESS_KEY to run e2e config tests",
)
@pytest.mark.parametrize("config_path,data_check_fn", get_test_cases())
def test_configs(config_path: str, data_check_fn: Callable, tmp_path: str):
    test_data_root = get_e2e_test_data_path()
    # we expect DATASET_CONFIGS_ROOT and TEST_DATA_ROOT
    # to have the same structure (e.g. <lang>/<dataset>)
    rel_path_from_root = os.path.relpath(Path(config_path).parent, DATASET_CONFIGS_ROOT)

    # run data_check_fn - it will raise error if the expected test data is not found
    data_check_fn(raw_data_dir=str(Path(test_data_root) / rel_path_from_root))

    reference_manifest = str(Path(test_data_root) / rel_path_from_root / "test_data_reference.json")
    if not os.path.exists(reference_manifest):
        raise ValueError(f"Did not find reference manifest {reference_manifest}")

    cfg = OmegaConf.load(config_path)
    assert "processors" in cfg
    cfg["processors_to_run"] = "all"
    cfg["workspace_dir"] = str(tmp_path)
    cfg["final_manifest"] = str(tmp_path / "final_manifest.json")
    if "data_split" not in cfg:
        cfg["data_split"] = "train"
    cfg["processors"][0]["raw_data_dir"] = str(Path(test_data_root) / rel_path_from_root)

    run_processors(cfg)
    # additionally, let's test that final generated manifest matches the
    # reference file (ignoring the file paths)
    with open(reference_manifest, "rt", encoding="utf8") as reference_fin, open(
        cfg["final_manifest"], "rt", encoding="utf8"
    ) as generated_fin:
        # sorting to avoid mismatches because of randomness in utterances order
        reference_lines = sorted(reference_fin.readlines())
        generated_lines = sorted(generated_fin.readlines())
        assert len(reference_lines) == len(generated_lines)

        for reference_line, generated_line in zip(reference_lines, generated_lines):
            reference_data = json.loads(reference_line)
            generated_data = json.loads(generated_line)
            if "audio_filepath" in reference_data:
                reference_data.pop("audio_filepath")
                generated_data.pop("audio_filepath")
            assert reference_data == generated_data

    # if CLEAN_UP_TMP_PATH is set to non-0 value, we will delete tmp_path
    if os.getenv("CLEAN_UP_TMP_PATH", "0") != "0":
        shutil.rmtree(tmp_path)<|MERGE_RESOLUTION|>--- conflicted
+++ resolved
@@ -139,14 +139,11 @@
         (f"{DATASET_CONFIGS_ROOT}/english/coraal/config.yaml", lambda raw_data_dir: True),
         (f"{DATASET_CONFIGS_ROOT}/armenian/text_mcv/config.yaml", lambda raw_data_dir: True),
         (f"{DATASET_CONFIGS_ROOT}/armenian/audio_books/config.yaml", lambda raw_data_dir: True),
-<<<<<<< HEAD
         (f"{DATASET_CONFIGS_ROOT}/kazakh/mcv/config.yaml", partial(data_check_fn_mcv, archive_file_stem="mcv_kk")),
         (f"{DATASET_CONFIGS_ROOT}/kazakh/slr140/config.yaml", data_check_fn_slr140),
         (f"{DATASET_CONFIGS_ROOT}/kazakh/slr102/config.yaml", data_check_fn_slr102),
         (f"{DATASET_CONFIGS_ROOT}/kazakh/ksc2/config.yaml", data_check_fn_ksc2),
-=======
         (f"{DATASET_CONFIGS_ROOT}/english/librispeech/config.yaml", data_check_fn_librispeech),
->>>>>>> e615fe65
     ]
 
 
