# Copyright (c) 2023, NVIDIA CORPORATION & AFFILIATES.  All rights reserved.
#
# Licensed under the Apache License, Version 2.0 (the "License");
# you may not use this file except in compliance with the License.
# You may obtain a copy of the License at
#
#     http://www.apache.org/licenses/LICENSE-2.0
#
# Unless required by applicable law or agreed to in writing, software
# distributed under the License is distributed on an "AS IS" BASIS,
# WITHOUT WARRANTIES OR CONDITIONS OF ANY KIND, either express or implied.
# See the License for the specific language governing permissions and
# limitations under the License.

import collections
import os
import re
from typing import Dict, List
import jiwer
import editdistance
import itertools
from tqdm.contrib.concurrent import process_map
from tqdm import tqdm
import json

import soundfile as sf

import soundfile
from sox import Transformer

from sdp.logging import logger
from sdp.processors.base_processor import BaseParallelProcessor, DataEntry
from sdp.utils.common import ffmpeg_convert
from sdp.utils.edit_spaces import add_start_end_spaces, remove_extra_spaces
from sdp.utils.get_diff import get_diff_with_subs_grouped


class GetAudioDuration(BaseParallelProcessor):
    """
<<<<<<< HEAD
    Processor that computes the duration of the file in audio_filepath_field (using soundfile)
    and saves the duration in duration_field. If there is an error computing the duration,
    the duration_field will be updated with the value -1.0.

    Args:
        audio_file_key (str): Key to get path to wav file.
        duration_key (str): Key to put to audio duration.
    Returns:
        All the same fields as in the input manifest plus duration_field
=======
    Processor that computes the duration of the file in ``audio_filepath_key`` (using soundfile)
    and saves the duration in ``duration_key``. If there is an error computing the duration,
    the value at ``duration_key`` will be updated with the value -1.0.

    Args:
        audio_filepath_key (str): Key to get path to wav file.
        duration_key (str): Key to put to audio duration.
    Returns:
        All the same fields as in the input manifest plus duration_key
>>>>>>> 05602d88
    """

    def __init__(
        self,
<<<<<<< HEAD
        audio_file_key: str,
=======
        audio_filepath_key: str,
>>>>>>> 05602d88
        duration_key: str,
        **kwargs,
    ):
        super().__init__(**kwargs)
<<<<<<< HEAD
        self.audio_file_key = audio_file_key
        self.duration_key = duration_key

    def process_dataset_entry(self, data_entry):
        audio_filepath = data_entry[self.audio_file_key]
        try:
            data, samplerate = sf.read(audio_filepath)
=======
        self.audio_filepath_key = audio_filepath_key
        self.duration_key = duration_key

    def process_dataset_entry(self, data_entry):
        audio_filepath = data_entry[self.audio_filepath_key]
        try:
            data, samplerate = soundfile.read(audio_filepath)
>>>>>>> 05602d88
            data_entry[self.duration_key] = data.shape[0] / samplerate
        except Exception as e:
            logger.warning(str(e) + " file: " + audio_filepath)
            data_entry[self.duration_key] = -1.0
        return [DataEntry(data=data_entry)]


class FfmpegConvert(BaseParallelProcessor):
    """
    Processor for converting video or audio files to audio using FFmpeg and updating the dataset with the path to the resampled audio.
<<<<<<< HEAD
    If id_key is not None it is used as an output file name. If id_key is None the output file name is the same as input file name with different extention
    and input file name saves to id_key back.
    Args:
        resampled_audio_dir (str): The directory to store the resampled audio files.
        input_file_key (str): The field in the dataset representing the path to the input video or audio files.
        output_file_key (str): The field to store the path to the resampled audio files in the dataset.
        id_key (str): The field in the dataset representing the unique ID or identifier for each entry. Defaults to None.
        target_samplerate (int, optional): The target sampling rate for the resampled audio. Defaults to 16000.
        target_nchannels (int, optional): The target number of channels for the resampled audio. Defaults to 1.
=======
    If ``id_key`` is not None, the output file path will be ``<resampled_audio_dir>/<id_key>.wav``.
    If ``id_key`` is None, the output file path will be ``<resampled_audio_dir>/<input file name without extension>.wav``.

    .. note:: ``id_key`` can be used to create subdirectories inside ``resampled_audio_dir`` (by using forward slashes ``/``).
        e.g. if ``id_key`` takes the form ``dir_name1/dir_name2/filename``, the output file path will be

        ``<resampled_audio_dir>/dir_name1/dirname2/filename.wav``.

    Args:
        converted_audio_dir (str): The directory to store the resampled audio files.
        input_file_key (str): The field in the dataset representing the path to the input video or audio files.
        output_file_key (str): The field in the dataset representing the path to the resampled audio files with ``output_format``. If ``id_key`` is None, the output file path will be ``<resampled_audio_dir>/<input file name without extension>.wav``.
        id_key (str): (Optional) The field in the dataset representing the unique ID or identifier for each entry. If ``id_key`` is not None, the output file path will be ``<resampled_audio_dir>/<id_key>.wav``. Defaults to None.
        output_format (str): (Optional) Format of the output audio files. Defaults to `wav`.
        target_samplerate (int): (Optional) The target sampling rate for the resampled audio. Defaults to 16000.
        target_nchannels (int): (Optional) The target number of channels for the resampled audio. Defaults to 1.
>>>>>>> 05602d88
        **kwargs: Additional keyword arguments to be passed to the base class `BaseParallelProcessor`.

    """

    def __init__(
        self,
<<<<<<< HEAD
        resampled_audio_dir: str,
        input_file_key: str,
        output_file_key: str,
        id_key: str = None,
=======
        converted_audio_dir: str,
        input_file_key: str,
        output_file_key: str,
        id_key: str = None,
        output_format: str = "wav",
        base_dir: str = None,
>>>>>>> 05602d88
        target_samplerate: int = 16000,
        target_nchannels: int = 1,
        **kwargs,
    ):
        super().__init__(**kwargs)
<<<<<<< HEAD
        self.input_file_key = input_file_key
        self.output_file_key = output_file_key
        self.id_key = id_key
        self.resampled_audio_dir = resampled_audio_dir
=======
        self.converted_audio_dir = converted_audio_dir
        self.input_file_key = input_file_key
        self.output_file_key = output_file_key
        self.output_format = output_format
        self.id_key = id_key
        self.base_dir = base_dir
>>>>>>> 05602d88
        self.target_samplerate = target_samplerate
        self.target_nchannels = target_nchannels

    def prepare(self):
<<<<<<< HEAD
        os.makedirs(self.resampled_audio_dir, exist_ok=True)
=======
        assert self.output_format == "wav", "Currently only wav format is supported"
        os.makedirs(self.converted_audio_dir, exist_ok=True)
>>>>>>> 05602d88

    def process_dataset_entry(self, data_entry):
        input_file = data_entry[self.input_file_key]
        if self.id_key:
            key = data_entry[self.id_key]
<<<<<<< HEAD
            os.makedirs(os.path.join(self.resampled_audio_dir, key.split("/")[0]), exist_ok=True)
        else:
            key = os.path.splitext(input_file)[0].split("/")[-1]
        audio = os.path.join(self.resampled_audio_dir, key) + ".wav"

        if not os.path.isfile(audio):
            ffmpeg_convert(input_file, audio, self.target_samplerate, self.target_nchannels)

        data_entry[self.output_file_key] = audio
        if self.id_key:
            data_entry[self.id_key] = key
=======
            os.makedirs(os.path.join(self.converted_audio_dir, *key.split("/")[:-1]), exist_ok=True)
        else:
            key = os.path.splitext(input_file)[0].split("/")[-1]

        if self.base_dir:
            new_dir = os.path.dirname(os.path.relpath(input_file, self.base_dir))
            os.makedirs(os.path.join(self.converted_audio_dir, new_dir), exist_ok=True)

            key = os.path.join(new_dir, key)

        audio_file = os.path.join(self.converted_audio_dir, key) + "." + self.output_format

        if not os.path.isfile(audio_file):
            ffmpeg_convert(input_file, audio_file, self.target_samplerate, self.target_nchannels)

        data_entry[self.output_file_key] = audio_file
>>>>>>> 05602d88
        return [DataEntry(data=data_entry)]


class ReadTxtLines(BaseParallelProcessor):
    """
    The text file specified in source_filepath will be read, and each line in it will be added as a line in the output manifest,
    saved in the field text_key.

    Args:
        input_file_key (str): The key in the manifest containing the input txt file path .
        text_key (str): The key to store the read text lines in the manifest.
        **kwargs: Additional keyword arguments to be passed to the base class `BaseParallelProcessor`.

    """

    def __init__(
        self,
        input_file_key: str,
        text_key: str,
        **kwargs,
    ):
        super().__init__(**kwargs)
        self.input_file_key = input_file_key
        self.text_key = text_key

    def process_dataset_entry(self, data_entry):
        fname = data_entry[self.input_file_key]
        data_list = []
        with open(fname, "r") as f:
            for line in f:
                line = line.strip()
                if line:
                    data = data_entry.copy()
                    data[self.text_key] = line
                    data_list.append(DataEntry(data=data))
        return data_list


<<<<<<< HEAD
class SplitLineBySentence(BaseParallelProcessor):
    """
    Processor for splitting lines of text into sentences based on a specified pattern.
    One line containing N sentences will be transformed into N lines containing one sentence.

    Args:
        text_key (str): The field containing the text lines in the dataset.
        end_pattern (str): The regular expression pattern to identify sentence boundaries.
        **kwargs: Additional keyword arguments to be passed to the base class `BaseParallelProcessor`.

=======
class SoxConvert(BaseParallelProcessor):
    """
    Processor for converting audio files from one format to another using Sox,
    and updating the dataset with the path to the converted audio files.

    Args:
        converted_audio_dir (str): Directory to store the converted audio files.
        input_audio_file_key (str): Field in the dataset representing the path to input audio files.
        output_audio_file_key (str): Field to store the path to the converted audio files in the dataset.
        output_format (str): Format of the output audio files (e.g., 'wav', 'mp3').
        **kwargs: Additional keyword arguments to be passed to the base class `BaseParallelProcessor`.
>>>>>>> 05602d88
    """

    def __init__(
        self,
<<<<<<< HEAD
        text_key: str,
        end_pattern: str,
        **kwargs,
    ):
        super().__init__(**kwargs)
        self.text_key = text_key
        self.pattern = re.compile(end_pattern)

    def process_dataset_entry(self, data_entry):
        line = data_entry[self.text_key]
        data_list = []
        start = 0
        ends = [m.start() for m in self.pattern.finditer(line)]
        if ends:
            for end in ends:
                sent = line[start : end + 1].strip()
                # if sent and sent[0].isupper():
                data = data_entry.copy()
                data[self.text_key] = sent
                data_list.append(DataEntry(data=data))
                start = end + 1
            if start < len(line):
                pass
        else:
            data = data_entry.copy()
            data[self.text_key] = line.strip()
            data_list.append(DataEntry(data=data))
        return data_list
=======
        converted_audio_dir: str,
        input_audio_file_key: str,
        output_audio_file_key: str,
        output_format: str,
        **kwargs,
    ):
        super().__init__(**kwargs)
        self.input_audio_file_key = input_audio_file_key
        self.output_audio_file_key = output_audio_file_key
        self.converted_audio_dir = converted_audio_dir
        self.output_format = output_format

    def prepare(self):
        os.makedirs(self.converted_audio_dir, exist_ok=True)

    def process_dataset_entry(self, data_entry):
        audio_file = data_entry[self.input_audio_file_key]

        key = os.path.splitext(audio_file)[0].split("/")[-1]
        converted_file = os.path.join(self.converted_audio_dir, key) + f".{self.output_format}"

        if not os.path.isfile(converted_file):
            transformer = Transformer()
            transformer.build(audio_file, converted_file)

        data_entry[self.output_audio_file_key] = converted_file
        return [DataEntry(data=data_entry)]
>>>>>>> 05602d88


class CountNumWords(BaseParallelProcessor):
    """
    Processor for counting the number of words in the text_key field saving the number in num_words_key.

    Args:
        text_key (str): The field containing the input text in the dataset.
        num_words_key (str): The field to store the number of words in the dataset.
        alphabet (str): Characters to be used to count words. Any other characters are substituted by whitespace and not take into account.
        **kwargs: Additional keyword arguments to be passed to the base class `BaseParallelProcessor`.

    """

    def __init__(
        self,
        text_key: str,
        num_words_key: str,
        alphabet: str,
        **kwargs,
    ):
        super().__init__(**kwargs)
        self.text_key = text_key
        self.num_words_key = num_words_key
        self.pattern = re.compile("[^" + alphabet + "]")

    def process_dataset_entry(self, data_entry):
        text = data_entry[self.text_key]
        cleaned_string = self.pattern.sub('', text).strip()
        cleaned_string = re.sub('\\s+', ' ', cleaned_string).strip()
        words = cleaned_string.split()
        num_words = len(words)
        data_entry[self.num_words_key] = num_words
        return [DataEntry(data=data_entry)]


<<<<<<< HEAD
=======
class SplitLineBySentence(BaseParallelProcessor):
    """
    Processor for splitting lines of text into sentences based on a specified pattern.
    One line containing N sentences will be transformed into N lines containing one sentence.

    Args:
        text_key (str): The field containing the text lines in the dataset.
        end_pattern (str): The regular expression pattern to identify sentence boundaries.
        **kwargs: Additional keyword arguments to be passed to the base class `BaseParallelProcessor`.
    """

    def __init__(
        self,
        text_key: str,
        end_pattern: str,
        **kwargs,
    ):
        super().__init__(**kwargs)
        self.text_key = text_key
        self.pattern = re.compile(end_pattern)

    def process_dataset_entry(self, data_entry):
        line = data_entry[self.text_key]
        data_list = []
        start = 0
        ends = [m.start() for m in self.pattern.finditer(line)]
        if ends:
            for end in ends:
                sent = line[start : end + 1].strip()
                # if sent and sent[0].isupper():
                data = data_entry.copy()
                data[self.text_key] = sent
                data_list.append(DataEntry(data=data))
                start = end + 1
            if start < len(line):
                pass
        else:
            data = data_entry.copy()
            data[self.text_key] = line.strip()
            data_list.append(DataEntry(data=data))
        return data_list


>>>>>>> 05602d88
class InsIfASRInsertion(BaseParallelProcessor):
    """Processor that adds substrings to transcription if they are present in ASR predictions.

    Will insert substrings into ``data[self.text_key]`` if it is
    present at that location in ``data[self.pred_text_key]``.
    It is useful if words are systematically missing from ground truth
    transcriptions.

    Args:
        insert_words (list[str]): list of strings that will be inserted
            into ``data[self.text_key]`` if there is an insertion (containing
            only that string) in ``data[self.pred_text_key]``.
        text_key (str): a string indicating which key of the data entries
            should be used to find the utterance transcript. Defaults to "text".
        pred_text_key (str): a string indicating which key of the data entries
            should be used to access the ASR predictions. Defaults to "pred_text".

            .. note::
                Because this processor looks for an exact match in the insertion,
                we recommend including variations with different spaces in
                ``insert_words``, e.g. ``[' nemo', 'nemo ', ' nemo ']``.

    Returns:
         The same data as in the input manifest with ``<text_key>`` field changed.
    """

    def __init__(
        self,
        insert_words: List[str],
        text_key: str = "text",
        pred_text_key: str = "pred_text",
        **kwargs,
    ):
        super().__init__(**kwargs)
        self.insert_words = insert_words
        self.text_key = text_key
        self.pred_text_key = pred_text_key

    def process_dataset_entry(self, data_entry) -> List:
        insert_word_counter = collections.defaultdict(int)
        for insert_word in self.insert_words:
            if not insert_word in data_entry[self.pred_text_key]:
                break
            orig_words, pred_words = data_entry[self.text_key], data_entry[self.pred_text_key]
            diff = get_diff_with_subs_grouped(orig_words, pred_words)

            if len(diff) > 0:  # ie if there are differences between text and pred_text
                new_sent = ""

                for diff_entry in diff:
                    if diff_entry[0] == 0:  # no change
                        new_sent += diff_entry[1]

                    elif diff_entry[0] == -1:  # deletion in original string
                        new_sent += diff_entry[1]

                    elif diff_entry[0] == 1:  # insertion in original string
                        if diff_entry[1] == insert_word:
                            new_sent += insert_word
                            insert_word_counter[insert_word] += 1

                    elif isinstance(diff_entry, tuple):  # i.e. diff is a substitution
                        new_sent += diff_entry[0][1]
                    else:
                        raise ValueError(f"unexpected item in diff_entry: {diff_entry}")

                new_sent = " ".join(new_sent.split())  # remove any extra spaces
                data_entry[self.text_key] = new_sent

        return [DataEntry(data=data_entry, metrics=insert_word_counter)]

    def finalize(self, metrics):
        total_counter = collections.defaultdict(int)
        for counter in metrics:
            for word, count in counter.items():
                total_counter[word] += count
        logger.info("Num of words that were inserted")
        for word, count in total_counter.items():
            logger.info(f"{word} {count}")
        super().finalize(metrics)


class SubIfASRSubstitution(BaseParallelProcessor):
    """Processor that substitutes substrings to transcription if they are present in ASR predictions.

    Will convert a substring in ``data[self.text_key]`` to a
    substring in ``data[self.pred_text_key]`` if both are located in the
    same place (ie are part of a 'substitution' operation) and if the substrings
    correspond to key-value pairs in ``sub_words``.
    This is useful if words are systematically incorrect in ground truth
    transcriptions.

    Before starting to look for substitution, this processor adds spaces at the beginning and end of
    ``data[self.text_key]`` and ``data[self.pred_text_key]``, to ensure that an argument like
    ``sub_words = {"nmo ": "nemo "}`` would cause a substitution to be made even if the original
    ``data[self.text_key]`` ends with ``"nmo"`` and ``data[self.pred_text_key]`` ends with ``"nemo"``.

    Args:
        sub_words (dict): dictionary where a key is a string that might be in
            ``data[self.text_key]`` and the value is the string that might
            be in ``data[self.pred_text_key]``. If both are located in the same
            place (i.e. are part of a 'substitution' operation)
            then the key string will be converted to the value string
            in ``data[self.text_key]``.
        text_key (str): a string indicating which key of the data entries
            should be used to find the utterance transcript. Defaults to "text".
        pred_text_key (str): a string indicating which key of the data entries
            should be used to access the ASR predictions. Defaults to "pred_text".

            .. note::
                This processor looks for exact string matches of substitutions,
                so you may need to be careful with spaces in ``sub_words``. E.g.
                it is recommended to do ``sub_words = {"nmo ": "nemo "}``
                instead of ``sub_words = {"nmo" : "nemo"}``.

    Returns:
         The same data as in the input manifest with ``<text_key>`` field changed.
    """

    def __init__(
        self,
        sub_words: Dict,
        text_key: str = "text",
        pred_text_key: str = "pred_text",
        **kwargs,
    ):
        super().__init__(**kwargs)
        self.sub_words = sub_words
        self.text_key = text_key
        self.pred_text_key = pred_text_key

    def process_dataset_entry(self, data_entry) -> List:
        sub_word_counter = collections.defaultdict(int)
        data_entry[self.text_key] = add_start_end_spaces(data_entry[self.text_key])
        data_entry[self.pred_text_key] = add_start_end_spaces(data_entry[self.pred_text_key])
        for original_word, new_word in self.sub_words.items():
            if not original_word in data_entry[self.text_key]:
                break
            orig_words, pred_words = data_entry[self.text_key], data_entry[self.pred_text_key]
            diff = get_diff_with_subs_grouped(orig_words, pred_words)

            if len(diff) > 0:  # ie if there are differences between text and pred_text
                new_sent = ""

                for diff_entry in diff:
                    if diff_entry[0] == 0:  # no change
                        new_sent += diff_entry[1]

                    elif diff_entry[0] == -1:  # deletion in original string
                        new_sent += diff_entry[1]

                    elif diff_entry[0] == 1:  # insertion in original string
                        # don't make changes
                        pass

                    elif isinstance(diff_entry, tuple):  # substitution
                        if diff_entry[0][1] == original_word and diff_entry[1][1] == new_word:
                            # ie. substitution is one we want to use to change the original text
                            new_sent += new_word
                            sub_word_counter[original_word] += 1

                        else:
                            # ie. substitution is one we want to ignore
                            new_sent += diff_entry[0][1]
                    else:
                        raise ValueError(f"unexpected item in diff_entry: {diff_entry}")

                new_sent = add_start_end_spaces(new_sent)
                data_entry[self.text_key] = new_sent

        data_entry[self.text_key] = remove_extra_spaces(data_entry[self.text_key])
        data_entry[self.pred_text_key] = remove_extra_spaces(data_entry[self.pred_text_key])

        return [DataEntry(data=data_entry, metrics=sub_word_counter)]

    def finalize(self, metrics):
        total_counter = collections.defaultdict(int)
        for counter in metrics:
            for word, count in counter.items():
                total_counter[word] += count
        logger.info("Num of words that were substituted")
        for word, count in total_counter.items():
            logger.info(f"{word} {count}")
        super().finalize(metrics)


# TODO: replace with generic regex


class SubMakeLowercase(BaseParallelProcessor):
    """Processor to convert text to lowercase.

    text_key (str): a string indicating which key of the data entries
        should be used to find the utterance transcript. Defaults to "text".

    Returns:
        The same data as in the input manifest with ``<text_key>`` field changed.
    """

    def __init__(
        self,
        text_key: str = "text",
        **kwargs,
    ):
        super().__init__(**kwargs)
        self.text_key = text_key

    def process_dataset_entry(self, data_entry) -> List:
        data_entry[self.text_key] = data_entry[self.text_key].lower()
        return [DataEntry(data=data_entry)]

    def finalize(self, metrics):
        logger.info("Made all letters lowercase")
        super().finalize(metrics)


class SubRegex(BaseParallelProcessor):
    """Converts a regex match to a string, as defined by key-value pairs in ``regex_to_sub``.

    Before applying regex changes, we will add a space
    character to the beginning and end of the ``text`` and ``pred_text``
    keys for each data entry. After the the regex changes,
    the extra spaces are removed. This includes the spaces in the beginning
    and end of the text, as well as any double spaces ``"  "``.

    Args:
        regex_params_list (list[dict]): list of dicts.
            Each dict must contain a ``pattern`` and a ``repl`` key,
            and optionally a ``count`` key (by default, ``count`` will be 0).
            This processor will go through the list in order, and apply a ``re.sub`` operation on
            the input text in ``data_entry[self.text_key]``, feeding in the specified ``pattern``, ``repl``
            and ``count`` parameters to ``re.sub``.
        text_key (str): a string indicating which key of the data entries
            should be used to find the utterance transcript. Defaults to "text".

    Returns:
         The same data as in the input manifest with ``<text_key>`` field changed.
    """

    def __init__(
        self,
        regex_params_list: List[Dict],
        text_key: str = "text",
        **kwargs,
    ):
        super().__init__(**kwargs)
        self.regex_params_list = regex_params_list
        self.text_key = text_key

        # verify all dicts in regex_params_list have "pattern" and "repl" keys
        for regex_params_dict in self.regex_params_list:
            if not "pattern" in regex_params_dict.keys():
                raise ValueError(
                    f"Need to have key 'pattern' in all entries of `regex_params_list`: {self.regex_params_list}"
                )
            if not "repl" in regex_params_dict.keys():
                raise ValueError(
                    f"Need to have key 'repl' in all entries of `regex_params_list`: {self.regex_params_list}"
                )

    def process_dataset_entry(self, data_entry) -> List:
        """Replaces each found regex match with a given string."""
        replace_word_counter = collections.defaultdict(int)

        text_in = data_entry[self.text_key]

        text_in = add_start_end_spaces(text_in)
        for regex_params in self.regex_params_list:
            text_out = re.sub(
                pattern=regex_params["pattern"],
                repl=regex_params["repl"],
                string=text_in,
                # note: this count param is the maximum number of pattern occurrences to be replaced.
                count=regex_params.get("count", 0),
            )

            if text_in != text_out:
                replace_word_counter[regex_params["pattern"]] += 1
            text_in = text_out

        text_out = remove_extra_spaces(text_out)

        data_entry[self.text_key] = text_out

        return [DataEntry(data=data_entry, metrics=replace_word_counter)]

    def finalize(self, metrics):
        """Reports how many substitutions were made for each pattern."""
        total_counter = collections.defaultdict(int)
        for counter in metrics:
            for word, count in counter.items():
                total_counter[word] += count
        logger.info("Number of utterances which applied substitutions for the following patterns:")
        total_counter_sorted = dict(sorted(total_counter.items(), key=lambda x: x[1], reverse=True))
        for word, count in total_counter_sorted.items():
            logger.info(f"{word} {count}")
        super().finalize(metrics)
    
class GetWER(BaseParallelProcessor):
    """
    Processor that computes the Word Error Rate (WER) between reference text and hypothesis text.
    The WER is computed as the Levenshtein distance between the two texts normalized by the
    number of words in the reference text.

    Args:
        reference_text_field (str): Key to get the reference text from the data.
        hypothesis_text_field (str): Key to get the hypothesis text from the data.
        output_metric_field (str): Key to put the computed WER value.
    
    Returns:
        All the same fields as in the input manifest plus the output_metric_field containing
        the computed WER value.
    """

    def __init__(
        self,
        reference_text_field: str = "text",
        hypothesis_text_field: str = "pred_text",
        output_metric_field: str = "wer",
        **kwargs,
    ):
        super().__init__(**kwargs)
        self.reference_text_field = reference_text_field
        self.hypothesis_text_field = hypothesis_text_field
        self.output_metric_field = output_metric_field
        self.word_dist = 0
        self.num_words = 0

    def process(self):
        self.prepare()
        os.makedirs(os.path.dirname(self.output_manifest_file), exist_ok=True)
        metrics = []

        with open(self.output_manifest_file, "wt", encoding="utf8") as fout:
            for manifest_chunk in self._chunk_manifest():
                # this will unroll all inner lists
                data = itertools.chain(
                    *process_map(
                        self.process_dataset_entry,
                        manifest_chunk,
                        max_workers=self.max_workers,
                        chunksize=self.chunksize,
                    )
                )
                for data_entry in tqdm(data):
                    metrics.append(data_entry.metrics)
                    if data_entry.data is None:
                        continue
                    json.dump(data_entry.data, fout, ensure_ascii=False)
                    self.number_of_entries += 1
                    self.total_duration += data_entry.data.get("duration", 0)
                    self.word_dist += data_entry.metrics.get("word_dist", 0)
                    self.num_words += data_entry.metrics.get("num_words", 0)
                    fout.write("\n")

        self.finalize(metrics)

    def process_dataset_entry(self, data_entry):
        reference_text = data_entry[self.reference_text_field]
        hypothesis_text = data_entry[self.hypothesis_text_field]
        
        ref_words_amount = len(reference_text.split())
        hyp_words_amount = len(hypothesis_text.split())

        if ref_words_amount == 0 or hyp_words_amount == 0:
            if ref_words_amount == hyp_words_amount:
                word_dist = 0
            else:
                word_dist = ref_words_amount
        else:
            word_dist_measures = jiwer.compute_measures(reference_text, hypothesis_text)
            word_dist = word_dist_measures['substitutions'] + word_dist_measures['insertions'] + word_dist_measures['deletions']
        
        wer_value = word_dist / ref_words_amount
        data_entry[self.output_metric_field] = round(wer_value * 100, 2)
        
        return [DataEntry(data=data_entry, metrics = {'word_dist' : word_dist, 'num_words' : ref_words_amount})]

    def finalize(self, metrics: List):
        logger.info("Total number of entries after processing: %d", self.number_of_entries)
        if self.total_duration != 0:
            logger.info("Total audio duration (hours) after processing: %.2f", self.total_duration / 3600)

        logger.info("Overall Word Error Rate (WER): %.2f%%", self.word_dist / self.num_words * 100)    


class GetCER(BaseParallelProcessor):
    """
    Processor that computes the Character Error Rate (CER) between reference text and hypothesis text.
    The CER is computed as the Levenshtein distance between the two texts normalized by the
    number of characters in the reference text.

    Args:
        reference_text_field (str): Key to get the reference text from the data.
        hypothesis_text_field (str): Key to get the hypothesis text from the data.
        output_metric_field (str): Key to put the computed CER value.
    
    Returns:
        All the same fields as in the input manifest plus the output_metric_field containing
        the computed CER value.
    """

    def __init__(
        self,
        reference_text_field: str = "text",
        hypothesis_text_field: str = "pred_text",
        output_metric_field: str = "cer",
        **kwargs,
    ):
        super().__init__(**kwargs)
        self.reference_text_field = reference_text_field
        self.hypothesis_text_field = hypothesis_text_field
        self.output_metric_field = output_metric_field
        self.char_dist = 0
        self.num_chars = 0

    def process(self):
        self.prepare()
        os.makedirs(os.path.dirname(self.output_manifest_file), exist_ok=True)
        metrics = []

        with open(self.output_manifest_file, "wt", encoding="utf8") as fout:
            for manifest_chunk in self._chunk_manifest():
                # this will unroll all inner lists
                data = itertools.chain(
                    *process_map(
                        self.process_dataset_entry,
                        manifest_chunk,
                        max_workers=self.max_workers,
                        chunksize=self.chunksize,
                    )
                )
                for data_entry in tqdm(data):
                    metrics.append(data_entry.metrics)
                    if data_entry.data is None:
                        continue
                    json.dump(data_entry.data, fout, ensure_ascii=False)
                    self.number_of_entries += 1
                    self.total_duration += data_entry.data.get("duration", 0)
                    self.char_dist += data_entry.metrics.get("char_dist", 0)
                    self.num_chars += data_entry.metrics.get("num_chars", 0)
                    fout.write("\n")

        self.finalize(metrics)

    def process_dataset_entry(self, data_entry):
        reference_text = data_entry[self.reference_text_field]
        hypothesis_text = data_entry[self.hypothesis_text_field]
        
        ref_chars_amount = len(reference_text)
        hyp_chars_amount = len(hypothesis_text)

        if ref_chars_amount == 0 or hyp_chars_amount == 0:
            if ref_chars_amount == hyp_chars_amount:
                char_dist = 0
            else:
                char_dist = ref_chars_amount
        else:
            char_dist = editdistance.eval(reference_text, hypothesis_text)
        
        cer_value = char_dist / ref_chars_amount
        data_entry[self.output_metric_field] = round(cer_value * 100, 2)
        
        return [DataEntry(data=data_entry, metrics = {'char_dist' : char_dist, 'num_chars' : ref_chars_amount})]

    def finalize(self, metrics: List):
        logger.info("Total number of entries after processing: %d", self.number_of_entries)
        if self.total_duration != 0:
            logger.info("Total audio duration (hours) after processing: %.2f", self.total_duration / 3600)

        logger.info("Overall Character Error Rate (CER): %.2f%%", self.char_dist / self.num_chars * 100) 


class GetEdgeCER(BaseParallelProcessor):
    """
    Processor that computes the Character Error Rate (CER) for a specified edge of reference
    and hypothesis texts.

    Args:
        reference_text_field (str): Key to get the reference text from the data.
        hypothesis_text_field (str): Key to get the hypothesis text from the data.
        edge (str): Specifies whether to compute CER for the 'start' or 'end' edge of the texts.
        edge_len (int): Length of the edge window.
        output_metric_field (str): Key to put the computed edge CER value.

    Returns:
        All the same fields as in the input manifest plus the output_metric_field containing
        the computed edge CER value.
    """

    def __init__(
        self,
        reference_text_field: str = "text",
        hypothesis_text_field: str = "pred_text",
        edge: str = "start",
        edge_len: int = 10,
        output_metric_field: str = "start_cer",
        **kwargs,
    ):
        super().__init__(**kwargs)
        self.reference_text_field = reference_text_field
        self.hypothesis_text_field = hypothesis_text_field
        self.edge = edge
        self.edge_len = edge_len
        self.output_metric_field = output_metric_field
        self.edge_cer_sum = 0

    def process(self):
        self.prepare()
        os.makedirs(os.path.dirname(self.output_manifest_file), exist_ok=True)
        metrics = []

        with open(self.output_manifest_file, "wt", encoding="utf8") as fout:
            for manifest_chunk in self._chunk_manifest():
                # this will unroll all inner lists
                data = itertools.chain(
                    *process_map(
                        self.process_dataset_entry,
                        manifest_chunk,
                        max_workers=self.max_workers,
                        chunksize=self.chunksize,
                    )
                )
                for data_entry in tqdm(data):
                    metrics.append(data_entry.metrics)
                    if data_entry.data is None:
                        continue
                    json.dump(data_entry.data, fout, ensure_ascii=False)
                    self.number_of_entries += 1
                    self.total_duration += data_entry.data.get("duration", 0)
                    self.edge_cer_sum += data_entry.data.get(self.output_metric_field, 0)
                    fout.write("\n")

        self.finalize(metrics)

    def process_dataset_entry(self, data_entry):
        if self.edge == "start":
            start_idx = 0
            end_idx = self.edge_len
        elif self.edge == "end":
            start_idx = -self.edge_len
            end_idx = -1
        else:
            raise ValueError(f"Current `Edge` parameter value ({self.edge}) is incorrect. Please select `start` or `end` edge.")
        
        reference_text_edge = data_entry[self.reference_text_field][start_idx : end_idx]
        hypothesis_text_edge = data_entry[self.hypothesis_text_field][start_idx : end_idx]
        
        ref_chars_amount = len(reference_text_edge)
        hyp_chars_amount = len(hypothesis_text_edge)

        if ref_chars_amount == 0 or hyp_chars_amount == 0:
            if ref_chars_amount == hyp_chars_amount:
                char_dist = 0
            else:
                char_dist = ref_chars_amount
        else:
            char_dist = editdistance.eval(reference_text_edge, hypothesis_text_edge)
        
        edge_cer_value = char_dist / ref_chars_amount
        data_entry[self.output_metric_field] = round(edge_cer_value * 100, 2)
        
        return [DataEntry(data=data_entry)]

    def finalize(self, metrics: List):
        logger.info("Total number of entries after processing: %d", self.number_of_entries)
        if self.total_duration != 0:
            logger.info("Total audio duration (hours) after processing: %.2f", self.total_duration / 3600)

        logger.info(f"Mean {self.edge} Character Error Rate (CER): {round(self.edge_cer_sum / self.number_of_entries, 2)}%") 


class GetLenDiffRatio(BaseParallelProcessor):
    """
    Processor that computes the length difference ratio between reference and hypothesis texts.

    Args:
        reference_text_field (str): Key to get the reference text from the data.
        hypothesis_text_field (str): Key to get the hypothesis text from the data.
        output_metric_field (str): Key to put the computed length difference ratio.

    Returns:
        All the same fields as in the input manifest plus the output_metric_field containing
        the computed length difference ratio.
    """

    def __init__(
        self,
        reference_text_field: str = "text",
        hypothesis_text_field: str = "pred_text",
        output_metric_field: str = "len_diff_ratio",
        **kwargs,
    ):
        super().__init__(**kwargs)
        self.reference_text_field = reference_text_field
        self.hypothesis_text_field = hypothesis_text_field
        self.output_metric_field = output_metric_field
        self.words_len_diff_ratio_sum = 0

    def process(self):
        self.prepare()
        os.makedirs(os.path.dirname(self.output_manifest_file), exist_ok=True)
        metrics = []

        with open(self.output_manifest_file, "wt", encoding="utf8") as fout:
            for manifest_chunk in self._chunk_manifest():
                # this will unroll all inner lists
                data = itertools.chain(
                    *process_map(
                        self.process_dataset_entry,
                        manifest_chunk,
                        max_workers=self.max_workers,
                        chunksize=self.chunksize,
                    )
                )
                for data_entry in tqdm(data):
                    metrics.append(data_entry.metrics)
                    if data_entry.data is None:
                        continue
                    json.dump(data_entry.data, fout, ensure_ascii=False)
                    self.number_of_entries += 1
                    self.total_duration += data_entry.data.get("duration", 0)
                    self.words_len_diff_ratio_sum += data_entry.data.get(self.output_metric_field, 0)
                    fout.write("\n")

        self.finalize(metrics)

    def process_dataset_entry(self, data_entry): 
        reference_text = data_entry[self.reference_text_field]
        hypothesis_text = data_entry[self.hypothesis_text_field]
        
        ref_words_amount = len(reference_text.split())
        hyp_words_amount = len(hypothesis_text.split())

        eps = 1e-9
        len_diff_ratio = 1.0 * abs(ref_words_amount - hyp_words_amount) / max(ref_words_amount, eps)

        data_entry[self.output_metric_field] = round(len_diff_ratio * 100, 2)
        
        return [DataEntry(data=data_entry)]

    def finalize(self, metrics: List):
        logger.info("Total number of entries after processing: %d", self.number_of_entries)
        if self.total_duration != 0:
            logger.info("Total audio duration (hours) after processing: %.2f", self.total_duration / 3600)

        logger.info(f"Mean Text Length Difference Ratio (in words): {round(self.words_len_diff_ratio_sum / self.number_of_entries, 2)}%")<|MERGE_RESOLUTION|>--- conflicted
+++ resolved
@@ -1,4 +1,4 @@
-# Copyright (c) 2023, NVIDIA CORPORATION & AFFILIATES.  All rights reserved.
+# Copyright (c) 2024, NVIDIA CORPORATION & AFFILIATES.  All rights reserved.
 #
 # Licensed under the Apache License, Version 2.0 (the "License");
 # you may not use this file except in compliance with the License.
@@ -37,17 +37,6 @@
 
 class GetAudioDuration(BaseParallelProcessor):
     """
-<<<<<<< HEAD
-    Processor that computes the duration of the file in audio_filepath_field (using soundfile)
-    and saves the duration in duration_field. If there is an error computing the duration,
-    the duration_field will be updated with the value -1.0.
-
-    Args:
-        audio_file_key (str): Key to get path to wav file.
-        duration_key (str): Key to put to audio duration.
-    Returns:
-        All the same fields as in the input manifest plus duration_field
-=======
     Processor that computes the duration of the file in ``audio_filepath_key`` (using soundfile)
     and saves the duration in ``duration_key``. If there is an error computing the duration,
     the value at ``duration_key`` will be updated with the value -1.0.
@@ -57,29 +46,15 @@
         duration_key (str): Key to put to audio duration.
     Returns:
         All the same fields as in the input manifest plus duration_key
->>>>>>> 05602d88
-    """
-
-    def __init__(
-        self,
-<<<<<<< HEAD
-        audio_file_key: str,
-=======
+    """
+
+    def __init__(
+        self,
         audio_filepath_key: str,
->>>>>>> 05602d88
         duration_key: str,
         **kwargs,
     ):
         super().__init__(**kwargs)
-<<<<<<< HEAD
-        self.audio_file_key = audio_file_key
-        self.duration_key = duration_key
-
-    def process_dataset_entry(self, data_entry):
-        audio_filepath = data_entry[self.audio_file_key]
-        try:
-            data, samplerate = sf.read(audio_filepath)
-=======
         self.audio_filepath_key = audio_filepath_key
         self.duration_key = duration_key
 
@@ -87,7 +62,6 @@
         audio_filepath = data_entry[self.audio_filepath_key]
         try:
             data, samplerate = soundfile.read(audio_filepath)
->>>>>>> 05602d88
             data_entry[self.duration_key] = data.shape[0] / samplerate
         except Exception as e:
             logger.warning(str(e) + " file: " + audio_filepath)
@@ -98,17 +72,6 @@
 class FfmpegConvert(BaseParallelProcessor):
     """
     Processor for converting video or audio files to audio using FFmpeg and updating the dataset with the path to the resampled audio.
-<<<<<<< HEAD
-    If id_key is not None it is used as an output file name. If id_key is None the output file name is the same as input file name with different extention
-    and input file name saves to id_key back.
-    Args:
-        resampled_audio_dir (str): The directory to store the resampled audio files.
-        input_file_key (str): The field in the dataset representing the path to the input video or audio files.
-        output_file_key (str): The field to store the path to the resampled audio files in the dataset.
-        id_key (str): The field in the dataset representing the unique ID or identifier for each entry. Defaults to None.
-        target_samplerate (int, optional): The target sampling rate for the resampled audio. Defaults to 16000.
-        target_nchannels (int, optional): The target number of channels for the resampled audio. Defaults to 1.
-=======
     If ``id_key`` is not None, the output file path will be ``<resampled_audio_dir>/<id_key>.wav``.
     If ``id_key`` is None, the output file path will be ``<resampled_audio_dir>/<input file name without extension>.wav``.
 
@@ -125,72 +88,40 @@
         output_format (str): (Optional) Format of the output audio files. Defaults to `wav`.
         target_samplerate (int): (Optional) The target sampling rate for the resampled audio. Defaults to 16000.
         target_nchannels (int): (Optional) The target number of channels for the resampled audio. Defaults to 1.
->>>>>>> 05602d88
         **kwargs: Additional keyword arguments to be passed to the base class `BaseParallelProcessor`.
 
     """
 
     def __init__(
         self,
-<<<<<<< HEAD
-        resampled_audio_dir: str,
-        input_file_key: str,
-        output_file_key: str,
-        id_key: str = None,
-=======
         converted_audio_dir: str,
         input_file_key: str,
         output_file_key: str,
         id_key: str = None,
         output_format: str = "wav",
         base_dir: str = None,
->>>>>>> 05602d88
         target_samplerate: int = 16000,
         target_nchannels: int = 1,
         **kwargs,
     ):
         super().__init__(**kwargs)
-<<<<<<< HEAD
-        self.input_file_key = input_file_key
-        self.output_file_key = output_file_key
-        self.id_key = id_key
-        self.resampled_audio_dir = resampled_audio_dir
-=======
         self.converted_audio_dir = converted_audio_dir
         self.input_file_key = input_file_key
         self.output_file_key = output_file_key
         self.output_format = output_format
         self.id_key = id_key
         self.base_dir = base_dir
->>>>>>> 05602d88
         self.target_samplerate = target_samplerate
         self.target_nchannels = target_nchannels
 
     def prepare(self):
-<<<<<<< HEAD
-        os.makedirs(self.resampled_audio_dir, exist_ok=True)
-=======
         assert self.output_format == "wav", "Currently only wav format is supported"
         os.makedirs(self.converted_audio_dir, exist_ok=True)
->>>>>>> 05602d88
 
     def process_dataset_entry(self, data_entry):
         input_file = data_entry[self.input_file_key]
         if self.id_key:
             key = data_entry[self.id_key]
-<<<<<<< HEAD
-            os.makedirs(os.path.join(self.resampled_audio_dir, key.split("/")[0]), exist_ok=True)
-        else:
-            key = os.path.splitext(input_file)[0].split("/")[-1]
-        audio = os.path.join(self.resampled_audio_dir, key) + ".wav"
-
-        if not os.path.isfile(audio):
-            ffmpeg_convert(input_file, audio, self.target_samplerate, self.target_nchannels)
-
-        data_entry[self.output_file_key] = audio
-        if self.id_key:
-            data_entry[self.id_key] = key
-=======
             os.makedirs(os.path.join(self.converted_audio_dir, *key.split("/")[:-1]), exist_ok=True)
         else:
             key = os.path.splitext(input_file)[0].split("/")[-1]
@@ -207,7 +138,6 @@
             ffmpeg_convert(input_file, audio_file, self.target_samplerate, self.target_nchannels)
 
         data_entry[self.output_file_key] = audio_file
->>>>>>> 05602d88
         return [DataEntry(data=data_entry)]
 
 
@@ -246,7 +176,6 @@
         return data_list
 
 
-<<<<<<< HEAD
 class SplitLineBySentence(BaseParallelProcessor):
     """
     Processor for splitting lines of text into sentences based on a specified pattern.
@@ -256,25 +185,10 @@
         text_key (str): The field containing the text lines in the dataset.
         end_pattern (str): The regular expression pattern to identify sentence boundaries.
         **kwargs: Additional keyword arguments to be passed to the base class `BaseParallelProcessor`.
-
-=======
-class SoxConvert(BaseParallelProcessor):
-    """
-    Processor for converting audio files from one format to another using Sox,
-    and updating the dataset with the path to the converted audio files.
-
-    Args:
-        converted_audio_dir (str): Directory to store the converted audio files.
-        input_audio_file_key (str): Field in the dataset representing the path to input audio files.
-        output_audio_file_key (str): Field to store the path to the converted audio files in the dataset.
-        output_format (str): Format of the output audio files (e.g., 'wav', 'mp3').
-        **kwargs: Additional keyword arguments to be passed to the base class `BaseParallelProcessor`.
->>>>>>> 05602d88
-    """
-
-    def __init__(
-        self,
-<<<<<<< HEAD
+    """
+
+    def __init__(
+        self,
         text_key: str,
         end_pattern: str,
         **kwargs,
@@ -303,7 +217,23 @@
             data[self.text_key] = line.strip()
             data_list.append(DataEntry(data=data))
         return data_list
-=======
+    
+
+class SoxConvert(BaseParallelProcessor):
+    """
+    Processor for converting audio files from one format to another using Sox,
+    and updating the dataset with the path to the converted audio files.
+
+    Args:
+        converted_audio_dir (str): Directory to store the converted audio files.
+        input_audio_file_key (str): Field in the dataset representing the path to input audio files.
+        output_audio_file_key (str): Field to store the path to the converted audio files in the dataset.
+        output_format (str): Format of the output audio files (e.g., 'wav', 'mp3').
+        **kwargs: Additional keyword arguments to be passed to the base class `BaseParallelProcessor`.
+    """
+
+    def __init__(
+        self,
         converted_audio_dir: str,
         input_audio_file_key: str,
         output_audio_file_key: str,
@@ -331,7 +261,6 @@
 
         data_entry[self.output_audio_file_key] = converted_file
         return [DataEntry(data=data_entry)]
->>>>>>> 05602d88
 
 
 class CountNumWords(BaseParallelProcessor):
@@ -368,8 +297,6 @@
         return [DataEntry(data=data_entry)]
 
 
-<<<<<<< HEAD
-=======
 class SplitLineBySentence(BaseParallelProcessor):
     """
     Processor for splitting lines of text into sentences based on a specified pattern.
@@ -413,7 +340,6 @@
         return data_list
 
 
->>>>>>> 05602d88
 class InsIfASRInsertion(BaseParallelProcessor):
     """Processor that adds substrings to transcription if they are present in ASR predictions.
 
