# Copyright (c) 2023, NVIDIA CORPORATION & AFFILIATES.  All rights reserved.
#
# Licensed under the Apache License, Version 2.0 (the "License");
# you may not use this file except in compliance with the License.
# You may obtain a copy of the License at
#
#     http://www.apache.org/licenses/LICENSE-2.0
#
# Unless required by applicable law or agreed to in writing, software
# distributed under the License is distributed on an "AS IS" BASIS,
# WITHOUT WARRANTIES OR CONDITIONS OF ANY KIND, either express or implied.
# See the License for the specific language governing permissions and
# limitations under the License.

import json
from pathlib import Path

from tqdm import tqdm

from sdp.logging import logger
from sdp.processors.base_processor import BaseProcessor
from sdp.utils.common import load_manifest


class ASRWhisper(BaseProcessor):
    """
    Simple example to transcribe using ASR Whisper model from HuggingFace.
    There are many ways to improve it: make batch inference, split long files, return predicted language, etc.

    Args:
        pretrained_model (str): name of pretrained model on HuggingFace.
        output_text_field (str): field to save transcription result.
        device (str): Inference device.
    """

    def __init__(
        self,
        pretrained_model: str,
        output_text_key: str,
<<<<<<< HEAD
=======
        pad_or_trim_length: int = None,
>>>>>>> 0d4713b9
        device: str = None,
        output_lang_key: str = "lid",
        **kwargs,
    ):
        super().__init__(**kwargs)
        try:
            import torch
            import whisper
        except:
            raise ImportError("Need to install whisper: pip install -U openai-whisper")

        logger.warning("This is an example processor, for demonstration only. Do not use it for production purposes.")
        self.whisper = whisper
        self.pretrained_model = pretrained_model
        self.output_text_key = output_text_key
        self.device = device
        self.output_lang_key = output_lang_key
<<<<<<< HEAD
=======
        self.pad_or_trim_length = pad_or_trim_length
>>>>>>> 0d4713b9
        if self.device is None:
            if torch.cuda.is_available():
                self.device = "cuda"
            else:
                self.device = "cpu"
        self.model = whisper.load_model(self.pretrained_model)
        self.model.to(self.device)

    def process(self):
        json_list = load_manifest(Path(self.input_manifest_file))

        Path(self.output_manifest_file).parent.mkdir(exist_ok=True, parents=True)

        with Path(self.output_manifest_file).open('w') as f:
            for item in tqdm(json_list):
                pred_text, pred_lang = self.whisper_infer(item["audio_filepath"])

                item[self.output_text_key] = pred_text
                item[self.output_lang_key] = pred_lang
                f.write(json.dumps(item, ensure_ascii=False) + '\n')

    def whisper_infer(self, audio_path):
        audio = self.whisper.load_audio(audio_path)

        audio = self.whisper.pad_or_trim(audio, length=self.pad_or_trim_length)
        mel = self.whisper.log_mel_spectrogram(audio)
        mel = mel.to(self.device)

        _, probs = self.model.detect_language(mel)
        lang = max(probs, key=probs.get)

        options = self.whisper.DecodingOptions(fp16=False)
        result = self.whisper.decode(self.model, mel, options)
        return result.text, lang


class ASRTransformers(BaseProcessor):
    """
    Processor to transcribe using ASR Transformers model from HuggingFace.

    Args:
        pretrained_model (str): name of pretrained model on HuggingFace.
        output_text_key (str): Key to save transcription result.
        input_audio_key (str): Key to read audio file. Defaults to "audio_filepath".
        input_duration_key (str): Audio duration key. Defaults to "duration".
        device (str): Inference device.
        batch_size (int): Inference batch size. Defaults to 1.
        torch_dtype (str): Tensor data type. Default to "float32"
    """

    def __init__(
        self,
        pretrained_model: str,
        output_text_key: str,
        input_audio_key: str = "audio_filepath",
        input_duration_key: str = "duration",
        device: str = None,
        batch_size: int = 1,
        torch_dtype: str = "float32",
        generate_task: str = "transcribe",
        generate_language: str = "english",
        **kwargs,
    ):
        super().__init__(**kwargs)
        try:
            import torch
            from transformers import AutoModelForSpeechSeq2Seq, AutoProcessor, pipeline
        except:
            raise ImportError("Need to install transformers: pip install accelerate transformers")

        logger.warning("This is an example processor, for demonstration only. Do not use it for production purposes.")
        self.pretrained_model = pretrained_model
        self.input_audio_key = input_audio_key
        self.output_text_key = output_text_key
        self.input_duration_key = input_duration_key
        self.device = device
        self.batch_size = batch_size
        self.generate_task = generate_task
        self.generate_language = generate_language
        if torch_dtype == "float32":
            self.torch_dtype = torch.float32
        elif torch_dtype == "float16":
            self.torch_dtype = torch.float16
        else:
            raise NotImplementedError(torch_dtype + " is not implemented!")

        if self.device is None:
            if torch.cuda.is_available():
                self.device = "cuda:0"
            else:
                self.device = "cpu"

        self.model = AutoModelForSpeechSeq2Seq.from_pretrained(
            self.pretrained_model, torch_dtype=self.torch_dtype, low_cpu_mem_usage=True, use_safetensors=True
        )
        self.model.to(self.device)

        processor = AutoProcessor.from_pretrained(self.pretrained_model)
        self.pipe = pipeline(
            "automatic-speech-recognition",
            model=self.model,
            tokenizer=processor.tokenizer,
            feature_extractor=processor.feature_extractor,
            max_new_tokens=128,
            chunk_length_s=30,
            batch_size=self.batch_size,
            return_timestamps=True,
            torch_dtype=self.torch_dtype,
            device=self.device,
        )

    def process(self):
        json_list = load_manifest(Path(self.input_manifest_file))
        json_list_sorted = sorted(json_list, key=lambda d: d[self.input_duration_key], reverse=True)

        Path(self.output_manifest_file).parent.mkdir(exist_ok=True, parents=True)

        with Path(self.output_manifest_file).open('w') as f:
            start_index = 0
            for _ in tqdm(range(len(json_list_sorted) // self.batch_size)):
                batch = json_list_sorted[start_index : start_index + self.batch_size]
                start_index += self.batch_size
                audio_files = [item[self.input_audio_key] for item in batch]
<<<<<<< HEAD
                results = self.pipe(audio_files)
=======
                results = self.pipe(
                    audio_files, generate_kwargs={"language": self.generate_language, "task": self.generate_task}
                )
>>>>>>> 0d4713b9

                for i, item in enumerate(batch):
                    item[self.output_text_key] = results[i]["text"]
                    f.write(json.dumps(item, ensure_ascii=False) + '\n')<|MERGE_RESOLUTION|>--- conflicted
+++ resolved
@@ -37,10 +37,7 @@
         self,
         pretrained_model: str,
         output_text_key: str,
-<<<<<<< HEAD
-=======
         pad_or_trim_length: int = None,
->>>>>>> 0d4713b9
         device: str = None,
         output_lang_key: str = "lid",
         **kwargs,
@@ -58,10 +55,7 @@
         self.output_text_key = output_text_key
         self.device = device
         self.output_lang_key = output_lang_key
-<<<<<<< HEAD
-=======
         self.pad_or_trim_length = pad_or_trim_length
->>>>>>> 0d4713b9
         if self.device is None:
             if torch.cuda.is_available():
                 self.device = "cuda"
@@ -185,13 +179,9 @@
                 batch = json_list_sorted[start_index : start_index + self.batch_size]
                 start_index += self.batch_size
                 audio_files = [item[self.input_audio_key] for item in batch]
-<<<<<<< HEAD
-                results = self.pipe(audio_files)
-=======
                 results = self.pipe(
                     audio_files, generate_kwargs={"language": self.generate_language, "task": self.generate_task}
                 )
->>>>>>> 0d4713b9
 
                 for i, item in enumerate(batch):
                     item[self.output_text_key] = results[i]["text"]
