# Copyright (c) 2023, NVIDIA CORPORATION & AFFILIATES.  All rights reserved.
#
# Licensed under the Apache License, Version 2.0 (the "License");
# you may not use this file except in compliance with the License.
# You may obtain a copy of the License at
#
#     http://www.apache.org/licenses/LICENSE-2.0
#
# Unless required by applicable law or agreed to in writing, software
# distributed under the License is distributed on an "AS IS" BASIS,
# WITHOUT WARRANTIES OR CONDITIONS OF ANY KIND, either express or implied.
# See the License for the specific language governing permissions and
# limitations under the License.

import json
import os
import subprocess
import tarfile
import urllib
import zipfile
from pathlib import Path
from typing import Dict, List, Union

import wget

from sdp.logging import logger


def load_manifest(manifest: Path) -> List[Dict[str, Union[str, float]]]:
    # read NeMo manifest as a list of dicts
    result = []
    with manifest.open() as f:
        for line in f:
            data = json.loads(line)
            result.append(data)
    return result


def ffmpeg_convert(input_file: str, output_wav: str, sample_rate: int = 0, num_channels: int = 1):
    process_args = [
        "ffmpeg",
        "-i",
        input_file,
        '-ac',
        str(num_channels),
        "-map",
        "0:a",
        "-c:a",
        "pcm_s16le",
        "-y",
        output_wav,
    ]
    if sample_rate:
        process_args = process_args[:-1]
        process_args.extend(["-ar", str(sample_rate), output_wav])
    return subprocess.run(process_args, stdout=subprocess.DEVNULL, stderr=subprocess.DEVNULL)


def download_file(source_url: str, target_directory: str, verbose=True):
    # make sure target_directory is an absolute path to avoid bugs when we change directories to download data later
    target_directory = os.path.abspath(target_directory)

    if verbose:
        logger.info(f"Trying to download data from {source_url} and save it in this directory: {target_directory}")
    filename = os.path.basename(urllib.parse.urlparse(source_url).path)
    target_filepath = os.path.join(target_directory, filename)

    if os.path.exists(target_filepath):
        if verbose:
            logger.info(f"Found file {target_filepath} => will not be attempting download from {source_url}")
    else:
<<<<<<< HEAD
=======
        logger.info(f"Not found file {target_filepath}")
>>>>>>> e615fe65
        original_dir = os.getcwd()  # record current working directory so can cd back to it
        os.chdir(target_directory)  # cd to target dir so that temporary download file will be saved in target dir

        wget.download(source_url, target_directory)

        # change back to original directory as the rest of the code may assume that we are in that directory
        os.chdir(original_dir)
        if verbose:
            logger.info("Download completed")

    return target_filepath


def extract_archive(archive_path: str, extract_path: str, force_extract: bool = False) -> str:
    logger.info(f"Attempting to extract all contents from tar file {archive_path} and save in {extract_path}")
    if not force_extract:
        if tarfile.is_tarfile(archive_path):
            with tarfile.open(archive_path, "r") as archive:
                archive_extracted_dir = os.path.commonprefix(archive.getnames()[1:])
        elif zipfile.is_zipfile(archive_path):
            with zipfile.ZipFile(archive_path, "r") as archive:
                archive_extracted_dir = archive.namelist()[1]
        else:
            raise RuntimeError(f"Unknown archive format: {archive_path}. We only support tar and zip archives.")

        archive_contents_dir = os.path.join(extract_path, archive_extracted_dir)

    if not force_extract and os.path.exists(archive_contents_dir):
        logger.info(f"Directory {archive_contents_dir} already exists => will not attempt to extract file")
    else:
        if tarfile.is_tarfile(archive_path):
            with tarfile.open(archive_path, "r") as archive:
                archive.extractall(path=extract_path)
        elif zipfile.is_zipfile(archive_path):
            with zipfile.ZipFile(archive_path, "r") as archive:
                archive.extractall(extract_path)
        logger.info("Finished extracting")

    if force_extract:
        return None
    return archive_contents_dir


def extract_tar_with_strip_components(tar_path, extract_path, strip_components=1):
    with tarfile.open(tar_path, 'r') as tar:
        members = tar.getmembers()
        for member in members:
            components = member.name.split(os.path.sep)
            if len(components) > strip_components:
                member.name = os.path.sep.join(components[strip_components:])
                tar.extract(member, extract_path)<|MERGE_RESOLUTION|>--- conflicted
+++ resolved
@@ -69,10 +69,7 @@
         if verbose:
             logger.info(f"Found file {target_filepath} => will not be attempting download from {source_url}")
     else:
-<<<<<<< HEAD
-=======
         logger.info(f"Not found file {target_filepath}")
->>>>>>> e615fe65
         original_dir = os.getcwd()  # record current working directory so can cd back to it
         os.chdir(target_directory)  # cd to target dir so that temporary download file will be saved in target dir
 
