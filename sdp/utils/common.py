--- conflicted
+++ resolved
@@ -36,7 +36,6 @@
     return result
 
 
-<<<<<<< HEAD
 def ffmpeg_convert(input_file: str, output_wav: str, sample_rate: int = 0, num_channels: int = 1):
     process_args = [
         "ffmpeg",
@@ -57,8 +56,6 @@
     return subprocess.run(process_args, stdout=subprocess.DEVNULL, stderr=subprocess.DEVNULL)
 
 
-=======
->>>>>>> 05602d88
 def download_file(source_url: str, target_directory: str, verbose=True):
     # make sure target_directory is an absolute path to avoid bugs when we change directories to download data later
     target_directory = os.path.abspath(target_directory)
@@ -72,10 +69,7 @@
         if verbose:
             logger.info(f"Found file {target_filepath} => will not be attempting download from {source_url}")
     else:
-<<<<<<< HEAD
-=======
         logger.info(f"Not found file {target_filepath}")
->>>>>>> 05602d88
         original_dir = os.getcwd()  # record current working directory so can cd back to it
         os.chdir(target_directory)  # cd to target dir so that temporary download file will be saved in target dir
 
